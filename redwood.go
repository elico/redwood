// Redwood is an internet content-filtering program.
// It is designed to replace and improve on DansGuardian
// as the core of the Security Appliance internet filter.
package main

import (
	"fmt"
	"log"
	"net"
	"net/http"
	_ "net/http/pprof"
	"os"
	"strings"
	"time"
)

func main() {
	go manageConfig()

	conf := getConfig()

	if conf.PIDFile != "" {
		pid := os.Getpid()
		f, err := os.Create(conf.PIDFile)
		if err == nil {
			fmt.Fprintln(f, pid)
			f.Close()
		} else {
			log.Println("could not create pidfile:", err)
		}
	}

	if conf.TestURL != "" {
		runURLTest(conf.TestURL)
		return
	}

	portsListening := 0

	for _, addr := range conf.ProxyAddresses {
		proxyListener, err := net.Listen("tcp", addr)
		if err != nil {
			log.Fatalf("error listening for connections on %s: %s", addr, err)
		}
		go func() {
			<-shutdownChan
			proxyListener.Close()
		}()
		server := http.Server{Handler: proxyHandler{}}
		go func() {
			err := server.Serve(proxyListener)
			if err != nil && !strings.Contains(err.Error(), "use of closed") {
				log.Fatalln("Error running HTTP proxy:", err)
			}
		}()
		portsListening++
	}

	for _, addr := range conf.TransparentAddresses {
		go func() {
			err := runTransparentServer(addr)
			if err != nil && !strings.Contains(err.Error(), "use of closed") {
				log.Fatalln("Error running transparent HTTPS proxy:", err)
			}
		}()
		portsListening++
	}

	for _, addr := range conf.ClassifierAddresses {
		classifierListener, err := net.Listen("tcp", addr)
		if err != nil {
			log.Fatalf("error listening for classification requests on %s: %v", addr, err)
		}
		go func() {
			<-shutdownChan
			classifierListener.Close()
		}()
		server := http.Server{Handler: http.HandlerFunc(handleClassification)}
		go func() {
			err := server.Serve(classifierListener)
			if err != nil && !strings.Contains(err.Error(), "use of closed") {
				log.Fatalln("Error running classifier:", err)
			}
		}()
		portsListening++
	}

<<<<<<< HEAD
=======
	if conf.PerUserPorts != "" {
		var start, end int
		_, err := fmt.Sscanf(conf.PerUserPorts, "%d-%d", &start, &end)
		if err != nil || end < start {
			log.Printf("invalid per-user-ports setting (%q)", conf.PerUserPorts)
		} else {
			perUserPorts = make(chan int)
			go func() {
				for i := start; i <= end; i++ {
					perUserPorts <- i
				}
			}()
		}
	}

	openPerUserPorts(conf.CustomPorts)
	portsListening += len(conf.CustomPorts)

>>>>>>> 0e843847
	if portsListening > 0 {
		if conf.CloseIdleConnections > 0 {
			go func() {
				for range time.Tick(conf.CloseIdleConnections) {
					httpTransport.CloseIdleConnections()
					insecureHTTPTransport.CloseIdleConnections()
					http2Transport.CloseIdleConnections()
					insecureHTTP2Transport.CloseIdleConnections()
				}
			}()
		}

		// Wait forever (or until somebody calls log.Fatal).
		select {}
	}
}<|MERGE_RESOLUTION|>--- conflicted
+++ resolved
@@ -85,27 +85,9 @@
 		portsListening++
 	}
 
-<<<<<<< HEAD
-=======
-	if conf.PerUserPorts != "" {
-		var start, end int
-		_, err := fmt.Sscanf(conf.PerUserPorts, "%d-%d", &start, &end)
-		if err != nil || end < start {
-			log.Printf("invalid per-user-ports setting (%q)", conf.PerUserPorts)
-		} else {
-			perUserPorts = make(chan int)
-			go func() {
-				for i := start; i <= end; i++ {
-					perUserPorts <- i
-				}
-			}()
-		}
-	}
-
 	openPerUserPorts(conf.CustomPorts)
 	portsListening += len(conf.CustomPorts)
 
->>>>>>> 0e843847
 	if portsListening > 0 {
 		if conf.CloseIdleConnections > 0 {
 			go func() {
