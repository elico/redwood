package main

import (
	"bytes"
	"crypto/tls"
	"errors"
	"fmt"
	"image"
	_ "image/gif"
	_ "image/jpeg"
	_ "image/png"
	"io"
	"io/ioutil"
	"log"
	"net"
	"net/http"
	"strconv"
	"strings"
	"time"

	"github.com/andybalholm/cascadia"
	"github.com/andybalholm/dhash"
	"github.com/klauspost/compress/gzip"
	"golang.org/x/net/html"
	"golang.org/x/net/html/charset"
)

type proxyHandler struct {
	// TLS is whether this is an HTTPS connection.
	TLS bool

	// connectPort is the server port that was specified in a CONNECT request.
	connectPort string

	// user is a user that has already been authenticated.
	user string

	// rt is the RoundTripper that will be used to fulfill the requests.
	// If it is nil, a default Transport will be used.
	rt http.RoundTripper
}

var ip6Loopback = net.ParseIP("::1")

// lanAddress returns whether addr is in one of the LAN address ranges.
func lanAddress(addr string) bool {
	ip := net.ParseIP(addr)
	if ip4 := ip.To4(); ip4 != nil {
		switch ip4[0] {
		case 10, 127:
			return true
		case 172:
			return ip4[1]&0xf0 == 16
		case 192:
			return ip4[1] == 168
		}
		return false
	}

	// IPv6
	switch {
	case ip[0]&0xfe == 0xfc:
		return true
	case ip[0] == 0xfe && (ip[1]&0xfc) == 0x80:
		return true
	case ip.Equal(ip6Loopback):
		return true
	}

	return false
}

var titleSelector = cascadia.MustCompile("title")

func (h proxyHandler) ServeHTTP(w http.ResponseWriter, r *http.Request) {
	activeConnections.Add(1)
	defer activeConnections.Done()

	// If a request is directed to Redwood, rather than proxied or intercepted,
	// it should be handled as an API request.
	if !h.TLS && r.URL.Host == "" && strings.Contains(r.Host, ":") {
		handleAPI(w, r)
		return
	}

	conf := getConfig()

	if len(r.URL.String()) > 10000 {
		http.Error(w, "URL too long", http.StatusRequestURITooLong)
		return
	}

	client := r.RemoteAddr
	host, _, err := net.SplitHostPort(client)
	if err == nil {
		client = host
	}

	authUser := ""

	switch {
	case h.user != "":
		authUser = h.user

	case r.Header.Get("Proxy-Authorization") != "":
		user, pass, ok := ProxyCredentials(r)
		if ok {
			if conf.ValidCredentials(user, pass) {
				authUser = user
			} else {
				log.Printf("Incorrect username or password from %v: %s:%s", r.RemoteAddr, user, pass)
			}
		} else {
			log.Printf("Invalid Proxy-Authorization header from %v: %q", r.RemoteAddr, r.Header.Get("Proxy-Authorization"))
		}
	}

	// Reconstruct the URL if it is incomplete (i.e. on a transparent proxy).
	if r.URL.Scheme == "" {
		if h.TLS {
			r.URL.Scheme = "https"
		} else {
			r.URL.Scheme = "http"
		}
	}
	if r.URL.Host == "" {
		if r.Host != "" {
			r.URL.Host = r.Host
		} else {
			log.Printf("Request from %s has no host in URL: %v", client, r.URL)
			// Delay a while since some programs really hammer us with this kind of request.
			time.Sleep(time.Second)
			http.Error(w, "No host in request URL, and no Host header.", http.StatusBadRequest)
			return
		}
	}

	if realHost, ok := conf.VirtualHosts[r.Host]; ok {
		r.Host = realHost
		r.URL.Host = realHost
	}

	user := client
	if authUser != "" {
		user = authUser
	}

	tally := conf.URLRules.MatchingRules(r.URL)
	scores := conf.categoryScores(tally)
	categories := conf.significantCategories(scores)

	reqACLs := conf.ACLs.requestACLs(r, authUser)

	possibleActions := []string{
		"allow",
		"block",
		"block-invisible",
	}
	if authUser == "" && !h.TLS {
		possibleActions = append(possibleActions, "require-auth")
	}
	if r.Method == "CONNECT" && conf.TLSReady {
		possibleActions = append(possibleActions, "ssl-bump")
	}

	thisRule, ignored := conf.ChooseACLCategoryAction(reqACLs, categories, possibleActions...)
	if r.Method == "CONNECT" && conf.TLSReady && thisRule.Action == "" {
		// If the result is unclear, go ahead and start to bump the connection.
		// The ACLs will be checked one more time anyway.
		thisRule.Action = "ssl-bump"
	}

	switch thisRule.Action {
	case "require-auth":
		conf.send407(w)
		log.Printf("Missing required proxy authentication from %v to %v", r.RemoteAddr, r.URL)
		return
	case "block":
<<<<<<< HEAD
		conf.showBlockPage(w, r, nil, user, tally, scores, thisRule)
		logAccess(r, nil, 0, false, user, tally, scores, thisRule, "", ignored, userAgent)
=======
		conf.showBlockPage(w, r, user, tally, scores, thisRule)
		logAccess(r, nil, 0, false, user, tally, scores, thisRule, "", ignored)
>>>>>>> 37cba203
		return
	case "block-invisible":
		showInvisibleBlock(w)
		logAccess(r, nil, 0, false, user, tally, scores, thisRule, "", ignored)
		return
	case "ssl-bump":
		conn, err := newHijackedConn(w)
		if err != nil {
			fmt.Fprintln(conn, "HTTP/1.1 500 Internal Server Error")
			fmt.Fprintln(conn)
			fmt.Fprintln(conn, err)
			conn.Close()
			return
		}
		fmt.Fprint(conn, "HTTP/1.1 200 Connection Established\r\n\r\n")
		conf = nil // Allow it to be garbage-collected, since we won't use it any more.
		SSLBump(conn, r.URL.Host, user, authUser, r)
		return
	}

	if r.Host == localServer {
		logAccess(r, nil, 0, false, user, tally, scores, thisRule, "", ignored)
		conf.ServeMux.ServeHTTP(w, r)
		return
	}

	if r.Method == "CONNECT" {
		conn, err := newHijackedConn(w)
		if err != nil {
			fmt.Fprintln(conn, "HTTP/1.1 500 Internal Server Error")
			fmt.Fprintln(conn)
			fmt.Fprintln(conn, err)
			conn.Close()
			return
		}
		fmt.Fprint(conn, "HTTP/1.1 200 Connection Established\r\n\r\n")
		logAccess(r, nil, 0, false, user, tally, scores, thisRule, "", ignored)
		conf = nil // Allow it to be garbage-collected, since we won't use it any more.
		connectDirect(conn, r.URL.Host, nil)
		return
	}

	if r.Header.Get("Upgrade") == "websocket" {
		logAccess(r, nil, 0, false, user, tally, scores, thisRule, "", ignored)
		h.makeWebsocketConnection(w, r)
		return
	}

	if len(r.Header["X-Forwarded-For"]) >= 10 {
		http.Error(w, "Proxy forwarding loop", http.StatusBadRequest)
		log.Printf("Proxy forwarding loop from %s to %v", r.Header.Get("X-Forwarded-For"), r.URL)
		return
	}

	thisRule, _ = conf.ChooseACLCategoryAction(reqACLs, categories, "disable-proxy-headers")
	if thisRule.Action != "disable-proxy-headers" {
		viaHosts := r.Header["Via"]
		viaHosts = append(viaHosts, strings.TrimPrefix(r.Proto, "HTTP/")+" Redwood")
		r.Header.Set("Via", strings.Join(viaHosts, ", "))
		r.Header.Add("X-Forwarded-For", client)
	}

	gzipOK := !conf.DisableGZIP && strings.Contains(r.Header.Get("Accept-Encoding"), "gzip") && !lanAddress(client)
	r.Header.Del("Accept-Encoding")

	urlChanged := conf.changeQuery(r.URL)

	if !urlChanged {
		// Rebuild the URL in a way that will preserve which characters are escaped
		// and which aren't, for compatibility with broken servers.
		rawURL := r.RequestURI
		if strings.HasPrefix(rawURL, r.URL.Scheme) {
			rawURL = rawURL[len(r.URL.Scheme):]
			rawURL = strings.TrimPrefix(rawURL, "://")
			slash := strings.Index(rawURL, "/")
			if slash == -1 {
				rawURL = "/"
			} else {
				rawURL = rawURL[slash:]
			}
		}
		q := strings.Index(rawURL, "?")
		if q != -1 {
			rawURL = rawURL[:q]
		}
		if strings.HasPrefix(rawURL, "//") {
			// The path should start with a single slash not two.
			rawURL = rawURL[1:]
		}
		r.URL.Opaque = rawURL
	}

	var rt http.RoundTripper
	if h.rt == nil {
		if r.URL.Opaque != "" && httpTransport.Proxy != nil {
			if p, _ := httpTransport.Proxy(r); p != nil {
				// If the request is going through a proxy, the host needs to be
				// included in the opaque element.
				r.URL.Opaque = "//" + r.URL.Host + r.URL.Opaque
			}
		}
		rt = httpTransport
	} else {
		rt = h.rt
	}

	removeHopByHopHeaders(r.Header)
	resp, err := rt.RoundTrip(r)
	r.URL.Opaque = ""

	if err != nil {
		http.Error(w, err.Error(), http.StatusServiceUnavailable)
		log.Printf("error fetching %s: %s", r.URL, err)
		logAccess(r, nil, 0, false, user, tally, scores, thisRule, "", ignored)
		return
	}
	defer resp.Body.Close()

	// Prevent switching to QUIC.
	resp.Header.Del("Alternate-Protocol")
	resp.Header.Del("Alt-Svc")

	removeHopByHopHeaders(resp.Header)

	originalContentType := resp.Header.Get("Content-Type")
	fixContentType(resp)

	respACLs := conf.ACLs.responseACLs(resp)
	acls := unionACLSets(reqACLs, respACLs)

	thisRule, _ = conf.ChooseACLCategoryAction(acls, categories, "disable-proxy-headers")
	if thisRule.Action != "disable-proxy-headers" {
		viaHosts := resp.Header["Via"]
		viaHosts = append(viaHosts, strings.TrimPrefix(resp.Proto, "HTTP/")+" Redwood")
		resp.Header.Set("Via", strings.Join(viaHosts, ", "))
	}

	if r.Method == "HEAD" {
		thisRule, ignored = conf.ChooseACLCategoryAction(acls, categories, "allow", "block", "block-invisible")
	} else {
		thisRule, ignored = conf.ChooseACLCategoryAction(acls, categories, "allow", "block", "block-invisible", "hash-image", "phrase-scan")
	}
	if thisRule.Action == "" {
		thisRule.Action = "allow"
	}

	switch thisRule.Action {
	case "allow":
		resp.Header.Set("Content-Type", originalContentType)
		if resp.ContentLength > 0 {
			w.Header().Set("Content-Length", strconv.FormatInt(resp.ContentLength, 10))
		}
		copyResponseHeader(w, resp)
		n, err := io.Copy(w, resp.Body)
		if err != nil {
			log.Printf("error while copying response (URL: %s): %s", r.URL, err)
		}
		logAccess(r, resp, int(n), false, user, tally, scores, thisRule, "", ignored)
		return
	case "block":
<<<<<<< HEAD
		conf.showBlockPage(w, r, resp, user, tally, scores, thisRule)
		logAccess(r, resp, 0, false, user, tally, scores, thisRule, "", ignored, userAgent)
=======
		conf.showBlockPage(w, r, user, tally, scores, thisRule)
		logAccess(r, resp, 0, false, user, tally, scores, thisRule, "", ignored)
>>>>>>> 37cba203
		return
	case "block-invisible":
		showInvisibleBlock(w)
		logAccess(r, resp, 0, false, user, tally, scores, thisRule, "", ignored)
		return
	}

	lr := &io.LimitedReader{
		R: resp.Body,
		N: int64(conf.MaxContentScanSize),
	}
	content, err := ioutil.ReadAll(lr)
	if err != nil {
		log.Printf("error while reading response body (URL: %s): %s", r.URL, err)
	}
	if lr.N == 0 {
		log.Println("response body too long to filter:", r.URL)
		resp.Header.Set("Content-Type", originalContentType)
		var dest io.Writer = w
		if gzipOK {
			resp.Header.Set("Content-Encoding", "gzip")
			gzw := gzip.NewWriter(w)
			defer gzw.Close()
			dest = gzw
		}
		if resp.ContentLength > 0 {
			w.Header().Set("Content-Length", strconv.FormatInt(resp.ContentLength, 10))
		}
		copyResponseHeader(w, resp)
		dest.Write(content)
		n, err := io.Copy(dest, resp.Body)
		if err != nil {
			log.Printf("error while copying response (URL: %s): %s", r.URL, err)
		}
		logAccess(r, resp, int(n)+len(content), false, user, tally, scores, ACLActionRule{Action: "allow", Needed: []string{"too-long-to-filter"}}, "", ignored)
		return
	}

	modified := false
	pageTitle := ""

	switch thisRule.Action {
	case "phrase-scan":
		contentType := resp.Header.Get("Content-Type")
		_, cs, _ := charset.DetermineEncoding(content, contentType)
		var doc *html.Node
		if strings.Contains(contentType, "html") {
			if conf.LogTitle {
				doc, err = parseHTML(content, cs)
				if err != nil {
					log.Printf("Error parsing HTML from %s: %s", r.URL, err)
				} else {
					t := titleSelector.MatchFirst(doc)
					if t != nil {
						if titleText := t.FirstChild; titleText != nil && titleText.Type == html.TextNode {
							pageTitle = titleText.Data
						}
					}
				}
			}

			modified = conf.pruneContent(r.URL, &content, cs, acls, &doc)
			if modified {
				cs = "utf-8"
			}
		}

		conf.scanContent(content, contentType, cs, tally)

		if strings.Contains(contentType, "html") {
			if conf.doFilteredPruning(r.URL, &content, cs, acls, &doc) {
				modified = true
			}
			if modified {
				resp.Header.Set("Content-Type", "text/html; charset=utf-8")
			}
		}

	case "hash-image":
		img, _, err := image.Decode(bytes.NewReader(content))
		if err != nil {
			log.Printf("Error decoding image from %v: %v", r.URL, err)
			break
		}
		hash := dhash.New(img)

		for _, h := range conf.ImageHashes {
			distance := dhash.Distance(hash, h.Hash)
			if distance <= h.Threshold || h.Threshold == -1 && distance <= conf.DhashThreshold {
				tally[rule{imageHash, h.String()}]++
			}
		}
	}

	scores = conf.categoryScores(tally)
	categories = conf.significantCategories(scores)
	thisRule, ignored = conf.ChooseACLCategoryAction(acls, categories, "allow", "block", "block-invisible")
	if thisRule.Action == "" {
		thisRule.Action = "allow"
	}

	switch thisRule.Action {
	case "block":
<<<<<<< HEAD
		conf.showBlockPage(w, r, resp, user, tally, scores, thisRule)
		logAccess(r, resp, len(content), modified, user, tally, scores, thisRule, pageTitle, ignored, userAgent)
=======
		conf.showBlockPage(w, r, user, tally, scores, thisRule)
		logAccess(r, resp, len(content), modified, user, tally, scores, thisRule, pageTitle, ignored)
>>>>>>> 37cba203
		return
	case "block-invisible":
		showInvisibleBlock(w)
		logAccess(r, resp, len(content), modified, user, tally, scores, thisRule, pageTitle, ignored)
		return
	}

	if !modified {
		resp.Header.Set("Content-Type", originalContentType)
	}

	if gzipOK && len(content) > 1000 {
		resp.Header.Set("Content-Encoding", "gzip")
		copyResponseHeader(w, resp)
		gzw := gzip.NewWriter(w)
		gzw.Write(content)
		gzw.Close()
	} else {
		w.Header().Set("Content-Length", strconv.Itoa(len(content)))
		copyResponseHeader(w, resp)
		w.Write(content)
	}

	logAccess(r, resp, len(content), modified, user, tally, scores, thisRule, pageTitle, ignored)
}

// copyResponseHeader writes resp's header and status code to w.
func copyResponseHeader(w http.ResponseWriter, resp *http.Response) {
	newHeader := w.Header()
	for key, values := range resp.Header {
		if key == "Content-Length" {
			continue
		}
		for _, v := range values {
			newHeader.Add(key, v)
		}
	}

	w.WriteHeader(resp.StatusCode)
}

// A hijackedConn is a connection that has been hijacked (to fulfill a CONNECT
// request).
type hijackedConn struct {
	net.Conn
	io.Reader
}

func (hc *hijackedConn) Read(b []byte) (int, error) {
	return hc.Reader.Read(b)
}

func newHijackedConn(w http.ResponseWriter) (*hijackedConn, error) {
	hj, ok := w.(http.Hijacker)
	if !ok {
		return nil, errors.New("connection doesn't support hijacking")
	}
	conn, bufrw, err := hj.Hijack()
	if err != nil {
		return nil, err
	}
	err = bufrw.Flush()
	if err != nil {
		return nil, err
	}
	return &hijackedConn{
		Conn:   conn,
		Reader: bufrw.Reader,
	}, nil
}

func (h proxyHandler) makeWebsocketConnection(w http.ResponseWriter, r *http.Request) {
	addr := r.Host
	if _, _, err := net.SplitHostPort(addr); err != nil {
		// There is no port specified; we need to add it.
		port := h.connectPort
		if port == "" {
			port = "80"
		}
		addr = net.JoinHostPort(addr, port)
	}
	var err error
	var serverConn net.Conn
	if h.TLS {
		serverConn, err = tls.Dial("tcp", addr, unverifiedClientConfig)
	} else {
		serverConn, err = net.Dial("tcp", addr)
	}
	if err != nil {
		http.Error(w, err.Error(), http.StatusInternalServerError)
		return
	}

	err = r.Write(serverConn)
	if err != nil {
		http.Error(w, err.Error(), http.StatusInternalServerError)
		return
	}

	hj, ok := w.(http.Hijacker)
	if !ok {
		http.Error(w, "Couldn't create a websocket connection", http.StatusInternalServerError)
		return
	}
	conn, bufrw, err := hj.Hijack()
	if err != nil {
		http.Error(w, err.Error(), http.StatusInternalServerError)
		return
	}

	go func() {
		io.Copy(conn, serverConn)
		conn.Close()
	}()
	io.Copy(serverConn, bufrw)
	serverConn.Close()
	return
}

var hopByHop = []string{
	"Connection",
	"Keep-Alive",
	"Proxy-Authenticate",
	"Proxy-Authorization",
	"Proxy-Connection",
	"TE",
	"Trailer",
	"Transfer-Encoding",
	"Upgrade",
}

// removeHopByHopHeaders removes header fields listed in
// http://tools.ietf.org/html/draft-ietf-httpbis-p1-messaging-14#section-7.1.3.1
func removeHopByHopHeaders(h http.Header) {
	toRemove := hopByHop
	if c := h.Get("Connection"); c != "" {
		for _, key := range strings.Split(c, ",") {
			toRemove = append(toRemove, strings.TrimSpace(key))
		}
	}
	for _, key := range toRemove {
		h.Del(key)
	}
}<|MERGE_RESOLUTION|>--- conflicted
+++ resolved
@@ -176,13 +176,8 @@
 		log.Printf("Missing required proxy authentication from %v to %v", r.RemoteAddr, r.URL)
 		return
 	case "block":
-<<<<<<< HEAD
 		conf.showBlockPage(w, r, nil, user, tally, scores, thisRule)
-		logAccess(r, nil, 0, false, user, tally, scores, thisRule, "", ignored, userAgent)
-=======
-		conf.showBlockPage(w, r, user, tally, scores, thisRule)
 		logAccess(r, nil, 0, false, user, tally, scores, thisRule, "", ignored)
->>>>>>> 37cba203
 		return
 	case "block-invisible":
 		showInvisibleBlock(w)
@@ -343,13 +338,8 @@
 		logAccess(r, resp, int(n), false, user, tally, scores, thisRule, "", ignored)
 		return
 	case "block":
-<<<<<<< HEAD
 		conf.showBlockPage(w, r, resp, user, tally, scores, thisRule)
-		logAccess(r, resp, 0, false, user, tally, scores, thisRule, "", ignored, userAgent)
-=======
-		conf.showBlockPage(w, r, user, tally, scores, thisRule)
 		logAccess(r, resp, 0, false, user, tally, scores, thisRule, "", ignored)
->>>>>>> 37cba203
 		return
 	case "block-invisible":
 		showInvisibleBlock(w)
@@ -453,13 +443,8 @@
 
 	switch thisRule.Action {
 	case "block":
-<<<<<<< HEAD
 		conf.showBlockPage(w, r, resp, user, tally, scores, thisRule)
-		logAccess(r, resp, len(content), modified, user, tally, scores, thisRule, pageTitle, ignored, userAgent)
-=======
-		conf.showBlockPage(w, r, user, tally, scores, thisRule)
 		logAccess(r, resp, len(content), modified, user, tally, scores, thisRule, pageTitle, ignored)
->>>>>>> 37cba203
 		return
 	case "block-invisible":
 		showInvisibleBlock(w)
