package main

// functions for reading configuration files

import (
	"bufio"
	"bytes"
	"crypto/tls"
	"crypto/x509"
	"errors"
	"flag"
	"fmt"
	"html/template"
	"io"
	"log"
	"net/http"
	"net/url"
	"os"
	"strings"
	"sync"
	"time"

	"github.com/andybalholm/dhash"
)

type dhashWithThreshold struct {
	dhash.Hash

	// Threshold is the number of bits that can be different and still be counted
	// as a match. If it is -1, the global threshold is used.
	Threshold int
}

func (d dhashWithThreshold) String() string {
	if d.Threshold == -1 {
		return d.Hash.String()
	}
	return fmt.Sprintf("%v-%d", d.Hash, d.Threshold)
}

// A config object holds a complete set of Redwood's configuration settings.
type config struct {
	BlockTemplate      *template.Template
	BlockpageURL       string
	ErrorTemplate      *template.Template
	ErrorURL           string
	Categories         map[string]*category
	ContentPhraseList  phraseList
	CountOnce          bool
	Threshold          int
	URLRules           *URLMatcher
	MaxContentScanSize int
	PublicSuffixes     []string

	ImageHashes    []dhashWithThreshold
	DhashThreshold int

	ACLs    ACLDefinitions
	APIACLs ACLDefinitions

	PIDFile string
	TestURL string

	ProxyAddresses       []string
	TransparentAddresses []string

	ClassifierIgnoredCategories []string

	CGIBin         string
	ServeMux       *http.ServeMux
	StaticFilesDir string
	VirtualHosts   map[string]string

	PruneActions         map[rule]selector
	FilteredPruning      map[rule][]filteredPruningRule
	PruneMatcher         *URLMatcher
	FilteredPruneMatcher *URLMatcher
	CensoredWords        map[string]bool

	QueryChanges map[rule]url.Values
	QueryMatcher *URLMatcher

	CertFile         string
	KeyFile          string
	TLSCert          tls.Certificate
	ParsedTLSCert    *x509.Certificate
	TLSReady         bool
	ExtraRootCerts   *x509.CertPool
	BlockObsoleteSSL bool
	CertCache        CertificateCache

	Authenticators []func(user, password string) bool
	Passwords      map[string]string
	PasswordLock   sync.RWMutex
	AuthRealm      string
	CustomPorts    map[string]customPortInfo
	UserForPort    map[int]string
	PACTemplate    string

	AccessLog     string
	LogTitle      bool
	LogUserAgent  bool
	TLSLog        string
	ContentLogDir string

	CloseIdleConnections      time.Duration
	HTTP2Upstream             bool
	HTTP2Downstream           bool
	DisableKeepAlivesUpstream bool

<<<<<<< HEAD
	ExternalClassifiers []string
=======
	GZIPLevel   int
	BrotliLevel int
>>>>>>> cfaf14db

	flags *flag.FlagSet
}

type customPortInfo struct {
	Port             int
	ClientPlatform   string
	ExpectedNetworks []string
}

func loadConfiguration() (*config, error) {
	c := &config{
		flags:                flag.NewFlagSet("config", flag.ContinueOnError),
		URLRules:             newURLMatcher(),
		PruneActions:         map[rule]selector{},
		FilteredPruning:      map[rule][]filteredPruningRule{},
		PruneMatcher:         newURLMatcher(),
		FilteredPruneMatcher: newURLMatcher(),
		QueryChanges:         map[rule]url.Values{},
		QueryMatcher:         newURLMatcher(),
		VirtualHosts:         map[string]string{},
		ServeMux:             http.NewServeMux(),
		ContentPhraseList:    newPhraseList(),
		Passwords:            map[string]string{},
		CustomPorts:          map[string]customPortInfo{},
		UserForPort:          map[int]string{},
	}

	c.flags.StringVar(&c.AccessLog, "access-log", "", "path to access-log file")
	c.newActiveFlag("acls", "", "access-control-list (ACL) rule file", c.ACLs.load)
	c.newActiveFlag("api-acls", "", "ACL rule file for API requests", c.APIACLs.load)
	c.newActiveFlag("authenticator", "", "program to authenticate users", c.addAuthenticator)
	c.newActiveFlag("authenticator-api", "", "HTTP API endpoint to authenticate users", c.addHTTPAuthenticator)
	c.flags.StringVar(&c.AuthRealm, "auth-realm", "Redwood", "realm name for authentication prompts")
	c.flags.BoolVar(&c.BlockObsoleteSSL, "block-obsolete-ssl", false, "block SSL connections with protocol version too old to filter")
	c.newActiveFlag("blockpage", "", "path to template for block page, or URL of dynamic block page", c.loadBlockPage)
	c.flags.IntVar(&c.BrotliLevel, "brotli-level", 5, "level to use for brotli compression of content")
	c.newActiveFlag("c", "/etc/redwood/redwood.conf", "configuration file path", c.readConfigFile)
	c.newActiveFlag("categories", "/etc/redwood/categories", "path to configuration files for categories", c.LoadCategories)
	c.newActiveFlag("censored-words", "", "file of words to remove from pages", c.readCensoredWordsFile)
	c.flags.DurationVar(&c.CertCache.TTL, "cert-cache-ttl", time.Hour, "how long to cache generated TLS certificates")
	c.flags.StringVar(&c.CGIBin, "cgi-bin", "", "path to CGI files for built-in web server")
	c.flags.DurationVar(&c.CloseIdleConnections, "close-idle-connections", time.Minute, "how often to close idle HTTP connections")
	c.flags.StringVar(&c.ContentLogDir, "content-log-dir", "", "directory to log page content in (when directed to by log-content ACL action)")
	c.newActiveFlag("content-pruning", "", "path to config file for content pruning", c.loadPruningConfig)
	c.flags.BoolVar(&c.CountOnce, "count-once", false, "count each phrase only once per page")
	c.flags.IntVar(&c.DhashThreshold, "dhash-threshold", 0, "how many bits can be different in an image's hash to match")
	c.flags.BoolVar(&c.DisableKeepAlivesUpstream, "disable-keepalives-upstream", false, "Disable reuse of HTTP connections to upstream servers.")
	c.newActiveFlag("errorpage", "", "path to template for error page, or URL of dynamic error page", c.loadErrorPage)
	c.flags.IntVar(&c.GZIPLevel, "gzip-level", 6, "level to use for gzip compression of content")
	c.flags.BoolVar(&c.HTTP2Downstream, "http2-downstream", true, "Use HTTP/2 for connections to clients.")
	c.flags.BoolVar(&c.HTTP2Upstream, "http2-upstream", true, "Use HTTP/2 for connections to upstream servers.")
	c.newActiveFlag("include", "", "additional config file to read", c.readConfigFile)
	c.flags.BoolVar(&c.LogTitle, "log-title", false, "Include page title in access log.")
	c.flags.BoolVar(&c.LogUserAgent, "log-user-agent", false, "Include User-Agent header in access log.")
	c.flags.IntVar(&c.MaxContentScanSize, "max-content-scan-size", 1e6, "maximum size (in bytes) of page to do content scan on")
	c.newActiveFlag("pac-template", "", "path to template for PAC file (%s will be replaced by proxy host:port)", c.loadPACTemplate)
	c.newActiveFlag("password-file", "", "path to file of usernames and passwords", c.readPasswordFile)
	c.flags.StringVar(&c.PIDFile, "pidfile", "", "path of file to store process ID")
	c.newActiveFlag("query-changes", "", "path to config file for modifying URL query strings", c.loadQueryConfig)
	c.newActiveFlag("request-acl-script", "", "script to assign ACLs to requests", c.loadRequestACLScript)
	c.newActiveFlag("response-acl-script", "", "script to assign ACLs to response", c.loadResponseACLScript)
	c.flags.StringVar(&c.StaticFilesDir, "static-files-dir", "", "path to static files for built-in web server")
	c.flags.StringVar(&c.TestURL, "test", "", "URL to test instead of running proxy server")
	c.flags.IntVar(&c.Threshold, "threshold", 0, "minimum score for a blocked category to block a page")
	c.flags.StringVar(&c.CertFile, "tls-cert", "", "path to certificate for serving HTTPS")
	c.flags.StringVar(&c.KeyFile, "tls-key", "", "path to TLS certificate key")
	c.flags.StringVar(&c.TLSLog, "tls-log", "", "path to tls log file")
	c.newActiveFlag("trusted-root", "", "path to file of additional trusted root certificates (in PEM format)", c.addTrustedRoots)

	c.stringListFlag("http-proxy", "address (host:port) to listen for proxy connections on", &c.ProxyAddresses)
	c.stringListFlag("transparent-https", "address to listen for intercepted HTTPS connections on", &c.TransparentAddresses)

	c.stringListFlag("classifier-ignore", "category to omit from classifier results", &c.ClassifierIgnoredCategories)
	c.stringListFlag("public-suffix", "domain to treat as a public suffix", &c.PublicSuffixes)
	c.stringListFlag("external-classifier", "HTTP API endpoint to check URLs against", &c.ExternalClassifiers)

	c.newActiveFlag("virtual-host", "", "a hostname substitution to apply to HTTP requests (e.g. -virtual-host me.local localhost)", func(val string) error {
		f := strings.Fields(val)
		if len(f) != 2 {
			return errors.New("the virtual-host option takes two hostnames (with optional ports), separated by a space: fake.name real.name")
		}
		c.VirtualHosts[f[0]] = f[1]
		return nil
	})

	// Read the default configuration file if none is specified with -c
	specified := false
	for _, arg := range os.Args {
		if arg == "-c" || arg == "--c" {
			specified = true
			break
		}
	}
	if !specified {
		err := c.readConfigFile("/etc/redwood/redwood.conf")
		if err != nil {
			return nil, err
		}
	}

	err := c.flags.Parse(os.Args[1:])
	if err != nil {
		return nil, err
	}

	if c.Categories == nil {
		err := c.LoadCategories("/etc/redwood/categories")
		if err != nil {
			log.Println(err)
		}
	}
	c.collectRules()

	c.loadCertificate()
	c.startWebServer()

	c.URLRules.publicSuffixes = c.PublicSuffixes
	c.PruneMatcher.publicSuffixes = c.PublicSuffixes
	c.FilteredPruneMatcher.publicSuffixes = c.PublicSuffixes

	return c, nil
}

// readConfigFile reads the specified configuration file.
// For each line of the form "key value" or "key = value", it sets the flag
// variable named key to a value of value.
func (c *config) readConfigFile(filename string) error {
	f, err := os.Open(filename)
	if err != nil {
		return fmt.Errorf("could not open %s: %s", filename, err)
	}
	defer f.Close()
	r := bufio.NewReader(f)

	for {
		line, err := r.ReadString('\n')
		if line == "" {
			if err != io.EOF {
				log.Println("Error reading config file:", err)
			}
			break
		}

		line = strings.TrimSpace(line)
		if line == "" || line[0] == '#' {
			continue
		}

		keyEnd := strings.IndexAny(line, " \t=")
		if keyEnd == -1 {
			keyEnd = len(line)
		}
		key := line[:keyEnd]
		line = line[keyEnd:]

		// Skip the space and/or equal sign.
		line = strings.TrimSpace(line)
		if line != "" && line[0] == '=' {
			line = strings.TrimSpace(line[1:])
		}

		var value string
		if line == "" {
			value = ""
		} else if line[0] == '"' {
			n, err := fmt.Sscanf(line, "%q", &value)
			if n != 1 || err != nil {
				log.Println("Improperly-quoted value in config file:", line)
			}
		} else {
			sharp := strings.Index(line, "#")
			if sharp != -1 {
				line = strings.TrimSpace(line[:sharp])
			}
			value = line
		}

		err = c.flags.Set(key, value)
		if err != nil {
			log.Println("Could not set", key, "to", value, ":", err)
		}
	}

	return nil
}

// configReader is a wrapper for reading a configuration file a line at a time,
// discarding comments and excess whitespace.
type configReader struct {
	r      *bufio.Reader
	LineNo int
}

func newConfigReader(r io.Reader) *configReader {
	return &configReader{r: bufio.NewReader(r)}
}

func (cr *configReader) ReadLine() (line string, err error) {
	for {
		b, isPrefix, err := cr.r.ReadLine()
		if err != nil {
			return "", err
		}

		cr.LineNo++

		if isPrefix {
			c := make([]byte, len(b), len(b)*2)
			copy(c, b)
			for isPrefix && err == nil {
				b, isPrefix, err = cr.r.ReadLine()
				c = append(c, b...)
			}
			b = c
		}

		if sharp := bytes.IndexByte(b, '#'); sharp != -1 {
			b = b[:sharp]
		}
		b = bytes.TrimSpace(b)

		if len(b) > 0 {
			return string(b), nil
		}
	}
	panic("unreachable")
}

// an activeFlag runs a function when the flag's value is set.
type activeFlag struct {
	f     func(string) error
	value string
}

func (af *activeFlag) String() string {
	return af.value
}

func (af *activeFlag) Set(s string) error {
	err := af.f(s)
	if err == nil {
		af.value = s
	}
	return err
}

func (c *config) newActiveFlag(name, value, usage string, f func(string) error) flag.Value {
	af := &activeFlag{
		f:     f,
		value: value,
	}
	c.flags.Var(af, name, usage)
	return af
}

func (c *config) stringListFlag(name, usage string, list *[]string) flag.Value {
	return c.newActiveFlag(name, "", usage, func(s string) error {
		*list = append(*list, s)
		return nil
	})
}<|MERGE_RESOLUTION|>--- conflicted
+++ resolved
@@ -108,12 +108,10 @@
 	HTTP2Downstream           bool
 	DisableKeepAlivesUpstream bool
 
-<<<<<<< HEAD
 	ExternalClassifiers []string
-=======
+
 	GZIPLevel   int
 	BrotliLevel int
->>>>>>> cfaf14db
 
 	flags *flag.FlagSet
 }
